--- conflicted
+++ resolved
@@ -36,11 +36,7 @@
   cb.cur_yuv_buf = &vb;
   cb.rgb_width = W;
   cb.rgb_height = H;
-<<<<<<< HEAD
-  AutoExposureRect rect = {0, 0, W-1, H-1};
-=======
   Rect rect = {0, 0, W-1, H-1};
->>>>>>> ee01be71
 
   printf("AE test patterns %dx%d\n", cb.rgb_width, cb.rgb_height);
 
