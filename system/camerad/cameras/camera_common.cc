--- conflicted
+++ resolved
@@ -27,13 +27,8 @@
              "-cl-fast-relaxed-math -cl-denorms-are-zero "
              "-DFRAME_WIDTH=%d -DFRAME_HEIGHT=%d -DFRAME_STRIDE=%d -DFRAME_OFFSET=%d "
              "-DRGB_WIDTH=%d -DRGB_HEIGHT=%d -DYUV_STRIDE=%d -DUV_OFFSET=%d "
-<<<<<<< HEAD
              "-DIS_OX=%d -DIS_OS=%d -DIS_10BIT -DIS_BGGR=%d -DCAM_NUM=%d%s",
              ci->frame_width, ci->frame_height, ci->frame_stride * 2, ci->frame_offset,
-=======
-             "-DIS_OX=%d -DIS_OS=%d -DIS_BGGR=%d -DCAM_NUM=%d%s",
-             ci->frame_width, ci->frame_height, ci->frame_stride, ci->frame_offset,
->>>>>>> 3862911a
              b->rgb_width, b->rgb_height, buf_width, uv_offset,
              ci->image_sensor == cereal::FrameData::ImageSensor::OX03C10,
              ci->image_sensor == cereal::FrameData::ImageSensor::OS04C10,
