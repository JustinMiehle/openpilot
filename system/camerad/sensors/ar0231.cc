#include <cassert>

#include "common/swaglog.h"
#include "system/camerad/cameras/camera_common.h"
#include "system/camerad/cameras/camera_qcom2.h"
#include "system/camerad/sensors/sensor.h"

namespace {

const size_t AR0231_FRAME_WIDTH = 1928;
const size_t AR0231_FRAME_HEIGHT = 1208;
const size_t AR0231_REGISTERS_HEIGHT = 2;
// TODO: this extra height is universal and doesn't apply per camera
const size_t AR0231_STATS_HEIGHT = 2 + 8;

const float sensor_analog_gains_AR0231[] = {
    1.0 / 8.0, 2.0 / 8.0, 2.0 / 7.0, 3.0 / 7.0,  // 0, 1, 2, 3
    3.0 / 6.0, 4.0 / 6.0, 4.0 / 5.0, 5.0 / 5.0,  // 4, 5, 6, 7
    5.0 / 4.0, 6.0 / 4.0, 6.0 / 3.0, 7.0 / 3.0,  // 8, 9, 10, 11
    7.0 / 2.0, 8.0 / 2.0, 8.0 / 1.0};            // 12, 13, 14, 15 = bypass

std::map<uint16_t, std::pair<int, int>> ar0231_build_register_lut(CameraState *c, uint8_t *data) {
  // This function builds a lookup table from register address, to a pair of indices in the
  // buffer where to read this address. The buffer contains padding bytes,
  // as well as markers to indicate the type of the next byte.
  //
  // 0xAA is used to indicate the MSB of the address, 0xA5 for the LSB of the address.
  // Every byte of data (MSB and LSB) is preceded by 0x5A. Specifying an address is optional
  // for contiguous ranges. See page 27-29 of the AR0231 Developer guide for more information.

  int max_i[] = {1828 / 2 * 3, 1500 / 2 * 3};
  auto get_next_idx = [](int cur_idx) {
    return (cur_idx % 3 == 1) ? cur_idx + 2 : cur_idx + 1;  // Every third byte is padding
  };

  std::map<uint16_t, std::pair<int, int>> registers;
  for (int register_row = 0; register_row < 2; register_row++) {
    uint8_t *registers_raw = data + c->ci->frame_stride * register_row;
    assert(registers_raw[0] == 0x0a);  // Start of line

    int value_tag_count = 0;
    int first_val_idx = 0;
    uint16_t cur_addr = 0;

    for (int i = 1; i <= max_i[register_row]; i = get_next_idx(get_next_idx(i))) {
      int val_idx = get_next_idx(i);

      uint8_t tag = registers_raw[i];
      uint16_t val = registers_raw[val_idx];

      if (tag == 0xAA) {  // Register MSB tag
        cur_addr = val << 8;
      } else if (tag == 0xA5) {  // Register LSB tag
        cur_addr |= val;
        cur_addr -= 2;           // Next value tag will increment address again
      } else if (tag == 0x5A) {  // Value tag

        // First tag
        if (value_tag_count % 2 == 0) {
          cur_addr += 2;
          first_val_idx = val_idx;
        } else {
          registers[cur_addr] = std::make_pair(first_val_idx + c->ci->frame_stride * register_row, val_idx + c->ci->frame_stride * register_row);
        }

        value_tag_count++;
      }
    }
  }
  return registers;
}

float ar0231_parse_temp_sensor(uint16_t calib1, uint16_t calib2, uint16_t data_reg) {
  // See AR0231 Developer Guide - page 36
  float slope = (125.0 - 55.0) / ((float)calib1 - (float)calib2);
  float t0 = 55.0 - slope * (float)calib2;
  return t0 + slope * (float)data_reg;
}

}  // namespace

AR0231::AR0231() {
  image_sensor = cereal::FrameData::ImageSensor::AR0231;
  data_word = true;
<<<<<<< HEAD
  frame_width = AR0231_FRAME_WIDTH;
  frame_height = AR0231_FRAME_HEIGHT;
  frame_stride = (AR0231_FRAME_WIDTH * 12 / 8) + 4;
=======
  frame_width = 1928;
  frame_height = 1208;
  frame_stride = (frame_width * 12 / 8) + 4;
>>>>>>> 3862911a
  extra_height = AR0231_REGISTERS_HEIGHT + AR0231_STATS_HEIGHT;

  registers_offset = 0;
  frame_offset = AR0231_REGISTERS_HEIGHT;
<<<<<<< HEAD
  stats_offset = AR0231_REGISTERS_HEIGHT + AR0231_FRAME_HEIGHT;
=======
  stats_offset = AR0231_REGISTERS_HEIGHT + frame_height;
>>>>>>> 3862911a

  start_reg_array.assign(std::begin(start_reg_array_ar0231), std::end(start_reg_array_ar0231));
  init_reg_array.assign(std::begin(init_array_ar0231), std::end(init_array_ar0231));
  probe_reg_addr = 0x3000;
  probe_expected_data = 0x354;
  mipi_format = CAM_FORMAT_MIPI_RAW_12;
  frame_data_type = 0x12;  // Changing stats to 0x2C doesn't work, so change pixels to 0x12 instead
  mclk_frequency = 19200000; //Hz

  dc_gain_factor = 2.5;
  dc_gain_min_weight = 0;
  dc_gain_max_weight = 1;
  dc_gain_on_grey = 0.2;
  dc_gain_off_grey = 0.3;
  exposure_time_min = 2;       // with HDR, fastest ss
  exposure_time_max = 0x0855;  // with HDR, slowest ss, 40ms
  analog_gain_min_idx = 0x1;   // 0.25x
  analog_gain_rec_idx = 0x6;   // 0.8x
  analog_gain_max_idx = 0xD;   // 4.0x
  analog_gain_cost_delta = 0;
  analog_gain_cost_low = 0.1;
  analog_gain_cost_high = 5.0;
  for (int i = 0; i <= analog_gain_max_idx; i++) {
    sensor_analog_gains[i] = sensor_analog_gains_AR0231[i];
  }
  min_ev = exposure_time_min * sensor_analog_gains[analog_gain_min_idx];
  max_ev = exposure_time_max * dc_gain_factor * sensor_analog_gains[analog_gain_max_idx];
  target_grey_factor = 1.0;
}

void AR0231::processRegisters(CameraState *c, cereal::FrameData::Builder &framed) const {
  const uint8_t expected_preamble[] = {0x0a, 0xaa, 0x55, 0x20, 0xa5, 0x55};
  uint8_t *data = (uint8_t *)c->buf.cur_camera_buf->addr + c->ci->registers_offset;

  if (memcmp(data, expected_preamble, std::size(expected_preamble)) != 0) {
    LOGE("unexpected register data found");
    return;
  }

  if (ar0231_register_lut.empty()) {
    ar0231_register_lut = ar0231_build_register_lut(c, data);
  }
  std::map<uint16_t, uint16_t> registers;
  for (uint16_t addr : {0x2000, 0x2002, 0x20b0, 0x20b2, 0x30c6, 0x30c8, 0x30ca, 0x30cc}) {
    auto offset = ar0231_register_lut[addr];
    registers[addr] = ((uint16_t)data[offset.first] << 8) | data[offset.second];
  }

  uint32_t frame_id = ((uint32_t)registers[0x2000] << 16) | registers[0x2002];
  framed.setFrameIdSensor(frame_id);

  float temp_0 = ar0231_parse_temp_sensor(registers[0x30c6], registers[0x30c8], registers[0x20b0]);
  float temp_1 = ar0231_parse_temp_sensor(registers[0x30ca], registers[0x30cc], registers[0x20b2]);
  framed.setTemperaturesC({temp_0, temp_1});
}


std::vector<i2c_random_wr_payload> AR0231::getExposureRegisters(int exposure_time, int new_exp_g, bool dc_gain_enabled) const {
  uint16_t analog_gain_reg = 0xFF00 | (new_exp_g << 4) | new_exp_g;
  return {
    {0x3366, analog_gain_reg},
    {0x3362, (uint16_t)(dc_gain_enabled ? 0x1 : 0x0)},
    {0x3012, (uint16_t)exposure_time},
  };
}

int AR0231::getSlaveAddress(int port) const {
  assert(port >= 0 && port <= 2);
  return (int[]){0x20, 0x30, 0x20}[port];
}

float AR0231::getExposureScore(float desired_ev, int exp_t, int exp_g_idx, float exp_gain, int gain_idx) const {
  // Cost of ev diff
  float score = std::abs(desired_ev - (exp_t * exp_gain)) * 10;
  // Cost of absolute gain
  float m = exp_g_idx > analog_gain_rec_idx ? analog_gain_cost_high : analog_gain_cost_low;
  score += std::abs(exp_g_idx - (int)analog_gain_rec_idx) * m;
  // Cost of changing gain
  score += std::abs(exp_g_idx - gain_idx) * (score + 1.0) / 10.0;
  return score;
}<|MERGE_RESOLUTION|>--- conflicted
+++ resolved
@@ -7,8 +7,6 @@
 
 namespace {
 
-const size_t AR0231_FRAME_WIDTH = 1928;
-const size_t AR0231_FRAME_HEIGHT = 1208;
 const size_t AR0231_REGISTERS_HEIGHT = 2;
 // TODO: this extra height is universal and doesn't apply per camera
 const size_t AR0231_STATS_HEIGHT = 2 + 8;
@@ -82,24 +80,14 @@
 AR0231::AR0231() {
   image_sensor = cereal::FrameData::ImageSensor::AR0231;
   data_word = true;
-<<<<<<< HEAD
-  frame_width = AR0231_FRAME_WIDTH;
-  frame_height = AR0231_FRAME_HEIGHT;
-  frame_stride = (AR0231_FRAME_WIDTH * 12 / 8) + 4;
-=======
   frame_width = 1928;
   frame_height = 1208;
   frame_stride = (frame_width * 12 / 8) + 4;
->>>>>>> 3862911a
   extra_height = AR0231_REGISTERS_HEIGHT + AR0231_STATS_HEIGHT;
 
   registers_offset = 0;
   frame_offset = AR0231_REGISTERS_HEIGHT;
-<<<<<<< HEAD
-  stats_offset = AR0231_REGISTERS_HEIGHT + AR0231_FRAME_HEIGHT;
-=======
   stats_offset = AR0231_REGISTERS_HEIGHT + frame_height;
->>>>>>> 3862911a
 
   start_reg_array.assign(std::begin(start_reg_array_ar0231), std::end(start_reg_array_ar0231));
   init_reg_array.assign(std::begin(init_array_ar0231), std::end(init_array_ar0231));
