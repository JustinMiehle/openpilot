#!/usr/bin/env python3
import os
import time

import cereal.messaging as messaging

from cereal import car

from panda import ALTERNATIVE_EXPERIENCE

from openpilot.common.params import Params
from openpilot.common.realtime import config_realtime_process, Priority, Ratekeeper, DT_CTRL
from openpilot.common.swaglog import cloudlog

from openpilot.selfdrive.boardd.boardd import can_list_to_can_capnp
from openpilot.selfdrive.car.car_helpers import get_car, get_one_can
from openpilot.selfdrive.car.interfaces import CarInterfaceBase
from openpilot.selfdrive.controls.lib.events import Events

REPLAY = "REPLAY" in os.environ

EventName = car.CarEvent.EventName


class Car:
  CI: CarInterfaceBase

  def __init__(self, CI=None):
    self.POLL = False

    self.can_sock = messaging.sub_sock('can', timeout=20)
    self.sm = messaging.SubMaster(['pandaStates', 'carControl', 'controlsState'],
                                  poll='carControl' if self.POLL else None)
    self.pm = messaging.PubMaster(['sendcan', 'carState', 'carParams', 'carOutput'])

    self.can_rcv_timeout_counter = 0  # consecutive timeout count
    self.can_rcv_cum_timeout_counter = 0  # cumulative timeout count

    self.CC_prev = car.CarControl.new_message()
    self.controlsState_prev = car.CarState.new_message()

    self.last_actuators_output = car.CarControl.Actuators.new_message()

    self.params = Params()

    if CI is None:
      # wait for one pandaState and one CAN packet
      print("Waiting for CAN messages...")
      get_one_can(self.can_sock)

      num_pandas = len(messaging.recv_one_retry(self.sm.sock['pandaStates']).pandaStates)
      experimental_long_allowed = self.params.get_bool("ExperimentalLongitudinalEnabled")
      self.CI, self.CP = get_car(self.can_sock, self.pm.sock['sendcan'], experimental_long_allowed, num_pandas)
    else:
      self.CI, self.CP = CI, CI.CP

    # set alternative experiences from parameters
    self.disengage_on_accelerator = self.params.get_bool("DisengageOnAccelerator")
    self.CP.alternativeExperience = 0
    if not self.disengage_on_accelerator:
      self.CP.alternativeExperience |= ALTERNATIVE_EXPERIENCE.DISABLE_DISENGAGE_ON_GAS

    openpilot_enabled_toggle = self.params.get_bool("OpenpilotEnabledToggle")

    controller_available = self.CI.CC is not None and openpilot_enabled_toggle and not self.CP.dashcamOnly

    self.CP.passive = not controller_available or self.CP.dashcamOnly
    if self.CP.passive:
      safety_config = car.CarParams.SafetyConfig.new_message()
      safety_config.safetyModel = car.CarParams.SafetyModel.noOutput
      self.CP.safetyConfigs = [safety_config]

    # Write previous route's CarParams
    prev_cp = self.params.get("CarParamsPersistent")
    if prev_cp is not None:
      self.params.put("CarParamsPrevRoute", prev_cp)

    # Write CarParams for controls and radard
    cp_bytes = self.CP.to_bytes()
    self.params.put("CarParams", cp_bytes)
    self.params.put_nonblocking("CarParamsCache", cp_bytes)
    self.params.put_nonblocking("CarParamsPersistent", cp_bytes)

<<<<<<< HEAD
    # card is driven by can recv, expected at 100Hz
    self.rk = Ratekeeper(100, print_delay_threshold=None)
=======
    self.CS_prev = car.CarState.new_message()
    self.events = Events()

  def initialize(self):
    """Initialize CarInterface, once controls are ready"""
    self.CI.init(self.CP, self.can_sock, self.pm.sock['sendcan'])
>>>>>>> 6f3cd143

  def state_update(self) -> car.CarState:
    """carState update loop, driven by can"""

    # Update carState from CAN
    can_strs = messaging.drain_sock_raw(self.can_sock, wait_for_one=True)
<<<<<<< HEAD
    cloudlog.timestamp('Received can')
=======
>>>>>>> 6f3cd143
    CS = self.CI.update(self.CC_prev, can_strs)

    if not self.POLL:
      self.sm.update(0)

    can_rcv_valid = len(can_strs) > 0

    # Check for CAN timeout
    if not can_rcv_valid:
      self.can_rcv_timeout_counter += 1
      self.can_rcv_cum_timeout_counter += 1
    else:
      self.can_rcv_timeout_counter = 0

    self.can_rcv_timeout = self.can_rcv_timeout_counter >= 5

    if can_rcv_valid and REPLAY:
      self.can_log_mono_time = messaging.log_from_bytes(can_strs[0]).logMonoTime

<<<<<<< HEAD
    return CS
=======
    self.update_events(CS)
    self.state_publish(CS)

    CS = CS.as_reader()
    self.CS_prev = CS
    return CS

  def update_events(self, CS: car.CarState) -> car.CarState:
    self.events.clear()

    self.events.add_from_msg(CS.events)

    # Disable on rising edge of accelerator or brake. Also disable on brake when speed > 0
    if (CS.gasPressed and not self.CS_prev.gasPressed and self.disengage_on_accelerator) or \
      (CS.brakePressed and (not self.CS_prev.brakePressed or not CS.standstill)) or \
      (CS.regenBraking and (not self.CS_prev.regenBraking or not CS.standstill)):
      self.events.add(EventName.pedalPressed)

    CS.events = self.events.to_msg()
>>>>>>> 6f3cd143

  def state_publish(self, CS: car.CarState):
    """carState and carParams publish loop"""

<<<<<<< HEAD
=======
    # carState
    cs_send = messaging.new_message('carState')
    cs_send.valid = CS.canValid
    cs_send.carState = CS
    self.pm.send('carState', cs_send)

>>>>>>> 6f3cd143
    # carParams - logged every 50 seconds (> 1 per segment)
    if self.sm.frame % int(50. / DT_CTRL) == 0:
      cp_send = messaging.new_message('carParams')
      cp_send.valid = True
      cp_send.carParams = self.CP
      self.pm.send('carParams', cp_send)

    # publish new carOutput
    co_send = messaging.new_message('carOutput')
    co_send.valid = self.sm.all_checks(['carControl'])
    co_send.carOutput.actuatorsOutput = self.last_actuators_output
    self.pm.send('carOutput', co_send)

<<<<<<< HEAD
    # kick off controlsd step now while we actuate the latest carControl packet
    cs_send = messaging.new_message('carState')
    cs_send.valid = CS.canValid
    cs_send.carState = CS
    cs_send.carState.canRcvTimeout = self.can_rcv_timeout
    cs_send.carState.canErrorCounter = self.can_rcv_cum_timeout_counter
    cs_send.carState.cumLagMs = -self.rk.remaining * 1000.
    self.pm.send('carState', cs_send)
    cloudlog.timestamp('Sent carState')

    if self.POLL:
      # wait for latest carControl
      self.sm.update(20)

  def controls_update(self, CS: car.CarState, CC: car.CarControl):
    """control update loop, driven by carControl"""

    if self.sm.all_checks(['carControl']):
      # send car controls over can
      now_nanos = self.can_log_mono_time if REPLAY else int(time.monotonic() * 1e9)
      # TODO: CC shouldn't be builder
      self.last_actuators_output, can_sends = self.CI.apply(CC.as_builder(), now_nanos)
      self.pm.send('sendcan', can_list_to_can_capnp(can_sends, msgtype='sendcan', valid=CS.canValid))

      self.CC_prev = CC

  def step(self):
    cloudlog.timestamp("Start card")
    CS = self.state_update()
    cloudlog.timestamp("State updated")

    self.state_publish(CS)
    cloudlog.timestamp("State published")

    controlsState = self.sm['controlsState']
    if controlsState.initialized and not self.controlsState_prev.initialized:
      self.CI.init(self.CP, self.can_sock, self.pm.sock['sendcan'])
      cloudlog.timestamp("Initialized")

    if not self.CP.passive and controlsState.initialized:
      self.controls_update(CS, self.sm['carControl'])
      cloudlog.timestamp("Controls updated")

    self.controlsState_prev = controlsState

  def card_thread(self):
    while True:
      self.step()
      self.rk.monitor_time()


def main():
  config_realtime_process(4, Priority.CTRL_HIGH)
  car = Car()
  car.card_thread()

=======
  def controls_update(self, CS: car.CarState, CC: car.CarControl):
    """control update loop, driven by carControl"""

    # send car controls over can
    now_nanos = self.can_log_mono_time if REPLAY else int(time.monotonic() * 1e9)
    self.last_actuators, can_sends = self.CI.apply(CC, now_nanos)
    self.pm.send('sendcan', can_list_to_can_capnp(can_sends, msgtype='sendcan', valid=CS.canValid))
>>>>>>> 6f3cd143

if __name__ == "__main__":
  main()<|MERGE_RESOLUTION|>--- conflicted
+++ resolved
@@ -81,27 +81,18 @@
     self.params.put_nonblocking("CarParamsCache", cp_bytes)
     self.params.put_nonblocking("CarParamsPersistent", cp_bytes)
 
-<<<<<<< HEAD
+    self.CS_prev = car.CarState.new_message()
+    self.events = Events()
+
     # card is driven by can recv, expected at 100Hz
     self.rk = Ratekeeper(100, print_delay_threshold=None)
-=======
-    self.CS_prev = car.CarState.new_message()
-    self.events = Events()
-
-  def initialize(self):
-    """Initialize CarInterface, once controls are ready"""
-    self.CI.init(self.CP, self.can_sock, self.pm.sock['sendcan'])
->>>>>>> 6f3cd143
 
   def state_update(self) -> car.CarState:
     """carState update loop, driven by can"""
 
     # Update carState from CAN
     can_strs = messaging.drain_sock_raw(self.can_sock, wait_for_one=True)
-<<<<<<< HEAD
     cloudlog.timestamp('Received can')
-=======
->>>>>>> 6f3cd143
     CS = self.CI.update(self.CC_prev, can_strs)
 
     if not self.POLL:
@@ -121,14 +112,6 @@
     if can_rcv_valid and REPLAY:
       self.can_log_mono_time = messaging.log_from_bytes(can_strs[0]).logMonoTime
 
-<<<<<<< HEAD
-    return CS
-=======
-    self.update_events(CS)
-    self.state_publish(CS)
-
-    CS = CS.as_reader()
-    self.CS_prev = CS
     return CS
 
   def update_events(self, CS: car.CarState) -> car.CarState:
@@ -143,20 +126,16 @@
       self.events.add(EventName.pedalPressed)
 
     CS.events = self.events.to_msg()
->>>>>>> 6f3cd143
 
   def state_publish(self, CS: car.CarState):
     """carState and carParams publish loop"""
 
-<<<<<<< HEAD
-=======
     # carState
     cs_send = messaging.new_message('carState')
     cs_send.valid = CS.canValid
     cs_send.carState = CS
     self.pm.send('carState', cs_send)
 
->>>>>>> 6f3cd143
     # carParams - logged every 50 seconds (> 1 per segment)
     if self.sm.frame % int(50. / DT_CTRL) == 0:
       cp_send = messaging.new_message('carParams')
@@ -170,7 +149,6 @@
     co_send.carOutput.actuatorsOutput = self.last_actuators_output
     self.pm.send('carOutput', co_send)
 
-<<<<<<< HEAD
     # kick off controlsd step now while we actuate the latest carControl packet
     cs_send = messaging.new_message('carState')
     cs_send.valid = CS.canValid
@@ -202,6 +180,8 @@
     CS = self.state_update()
     cloudlog.timestamp("State updated")
 
+    self.update_events(CS)
+
     self.state_publish(CS)
     cloudlog.timestamp("State published")
 
@@ -215,6 +195,7 @@
       cloudlog.timestamp("Controls updated")
 
     self.controlsState_prev = controlsState
+    self.CS_prev = CS.as_reader()
 
   def card_thread(self):
     while True:
@@ -227,15 +208,6 @@
   car = Car()
   car.card_thread()
 
-=======
-  def controls_update(self, CS: car.CarState, CC: car.CarControl):
-    """control update loop, driven by carControl"""
-
-    # send car controls over can
-    now_nanos = self.can_log_mono_time if REPLAY else int(time.monotonic() * 1e9)
-    self.last_actuators, can_sends = self.CI.apply(CC, now_nanos)
-    self.pm.send('sendcan', can_list_to_can_capnp(can_sends, msgtype='sendcan', valid=CS.canValid))
->>>>>>> 6f3cd143
 
 if __name__ == "__main__":
   main()